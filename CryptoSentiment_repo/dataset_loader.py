<<<<<<< HEAD
"""dataset_loader.py

Enhanced dataset loader to handle the PreBit Bitcoin multimodal dataset
distributed on Kaggle (https://www.kaggle.com/datasets/zyz5557585/prebit-multimodal-dataset-for-bitcoin-price).

Key improvements over the previous version:

1. **Directory‑based loading** – Seamlessly loads yearly tweet CSVs that follow
   the pattern `combined_tweets_<YEAR>_labeled.csv` *and* the accompanying
   `price_label.csv`.
2. **Automatic label discovery** – Keeps *all* `label_*` columns and merges the
   tweet‑level labels with the price labels (suffixing clashes where needed).
3. **Config‑driven** – No hard‑coded paths.  Use `config.yaml → data →
   prebit_dataset_dir` (preferred) or set `prebit_dataset_path` for the single‑csv
   variant.
4. **Flexible aggregation** – Allows the caller to keep the raw many‑tweets‑per‑day
   format **or** aggregate to a single row per date with a custom reducer.
5. **Robustness** –  Clear validation of required columns and helpful error
   messages.

Example `config.yaml` snippet:

```yaml
# config.yaml
 data:
   prebit_dataset_dir: "/Users/hakeemshindy/Downloads/archive"
   preprocessing_steps:
     text_normalization: true
     remove_urls: true
 market_labeling:
   strategy: "TBL"
``` 

Usage:

```python
from dataset_loader import DatasetLoader

d loader = DatasetLoader("config.yaml")
# Keep raw tweets
raw = loader.load_dataset()

# One‑row‑per‑day aggregation and simple majority vote on labels
agg = loader.load_dataset(aggregate=True)
```
"""

from __future__ import annotations

=======
from __future__ import annotations

>>>>>>> f5ec556d
import glob
import os
from pathlib import Path
from typing import Callable, Iterable, List, Optional

import pandas as pd
import yaml

<<<<<<< HEAD
# ---------------------------------------------------------------------------
# Helper utilities
# ---------------------------------------------------------------------------
=======
>>>>>>> f5ec556d

def _find_close_col(df: pd.DataFrame) -> str:
    """Return the name of the column that stores the daily *close* price."""
    for candidate in ("Close_x", "close", "Close"):
        if candidate in df.columns:
            return candidate
<<<<<<< HEAD
    raise ValueError("Could not identify close price column (expected one of Close_x/close/Close)")


def _discover_label_cols(cols: Iterable[str]) -> List[str]:
    """Return all column names that start with the Kaggle ‑style label prefix."""
    return [c for c in cols if c.startswith("label_")]


# ---------------------------------------------------------------------------
# Main loader
# ---------------------------------------------------------------------------

class DatasetLoader:
    """Load PreBit multimodal dataset (tweets + price + labels).

    Parameters
    ----------
    config_path : str, default ``"config.yaml"``
        Path to a YAML config file containing at least the **data** section.
    include_labels : bool, default ``True``
        If *False*, drop the ``label_*`` columns entirely.
    label_reducer : Optional[Callable[[pd.Series], float|int|str]]
        If ``aggregate`` (see :py:meth:`load_dataset`) is ``True`` *and*
        ``include_labels`` is ``True``, this reducer is applied to every label
        column to go from many tweets per day → a single value per day.  By
        default a simple *mode* is used (majority vote).
    """

    def __init__(
        self,
        config_path: str = "/Users/hakeemshindy/Desktop/CryptoSentiment/CryptoSentiment_repo/config.yaml",
=======
    raise ValueError(
        "Could not identify close price column (expected one of Close_x/close/Close)"
    )


def _discover_label_cols(cols: Iterable[str]) -> List[str]:
    """Return all column names that start with the Kaggle-style label prefix."""
    return [c for c in cols if c.startswith("label_")]


class DatasetLoader:
    """Load PreBit multimodal dataset (tweets + price + labels)."""

    def __init__(
        self,
        config_path: str = "config.yaml",
>>>>>>> f5ec556d
        *,
        include_labels: bool = True,
        label_reducer: Optional[Callable[[pd.Series], float | int | str]] = None,
    ) -> None:
        self.include_labels = include_labels
<<<<<<< HEAD
        self.label_reducer = label_reducer or (lambda s: s.mode().iat[0] if not s.mode().empty else s.iloc[0])

        # ------------------------------------------------------------------
        # Read configuration
        # ------------------------------------------------------------------
=======
        self.label_reducer = label_reducer or (
            lambda s: s.mode().iat[0] if not s.mode().empty else s.iloc[0]
        )

>>>>>>> f5ec556d
        with open(config_path, "r") as f:
            cfg = yaml.safe_load(f)

        data_cfg = cfg.get("data", {})
        self.prebit_dataset_path: Optional[str] = data_cfg.get("prebit_dataset_path")
        self.prebit_dataset_dir: Optional[str] = data_cfg.get("prebit_dataset_dir")

        if not (self.prebit_dataset_path or self.prebit_dataset_dir):
            raise ValueError(
<<<<<<< HEAD
                "Specify either 'prebit_dataset_path' (single‑CSV) or 'prebit_dataset_dir' (directory) in config.yaml → data"
            )

    # ------------------------------------------------------------------
    # Public API
    # ------------------------------------------------------------------

    def load_dataset(self, *, aggregate: bool = False) -> pd.DataFrame:
        """Load tweets (+ price) with optional per‑day aggregation.

        Parameters
        ----------
        aggregate : bool, default ``False``
            If *True*, collapse multiple tweets on the same date into a single
            row.  Numerical columns are *mean*‑aggregated, string columns are
            concatenated with ``" \n"`` separators, and label columns use
            :pyattr:`label_reducer`.
        """
=======
                "Specify either 'prebit_dataset_path' (single-CSV) or 'prebit_dataset_dir' (directory) in config.yaml → data"
            )

    def load_dataset(self, *, aggregate: bool = False) -> pd.DataFrame:
        """Load tweets (+ price) with optional per-day aggregation."""
>>>>>>> f5ec556d
        if self.prebit_dataset_path:
            df = self._load_single_prebit()
        else:
            df = self._load_prebit_dir()

        if aggregate:
            df = self._aggregate_per_day(df)
<<<<<<< HEAD

        return df

    # ------------------------------------------------------------------
    # Internal helpers
    # ------------------------------------------------------------------

    def _load_single_prebit(self) -> pd.DataFrame:
        """Load the (older) *single‑CSV* version of the PreBit dataset."""
=======
        return df

    def _load_single_prebit(self) -> pd.DataFrame:
>>>>>>> f5ec556d
        csv_path = Path(self.prebit_dataset_path)
        if not csv_path.exists():
            raise FileNotFoundError(csv_path)

<<<<<<< HEAD
        df = pd.read_csv(csv_path, parse_dates=["date"])  # assumed column names
        required = {"date", "tweet", "close"}
        if not required.issubset(df.columns):
            raise ValueError(
                f"Expected at least columns {required}, got {set(df.columns)}"
            )
=======
        df = pd.read_csv(csv_path, parse_dates=["date"])
        required = {"date", "tweet", "close"}
        if not required.issubset(df.columns):
            raise ValueError(f"Expected at least columns {required}, got {set(df.columns)}")
>>>>>>> f5ec556d

        if not self.include_labels:
            df = df.drop(columns=_discover_label_cols(df.columns), errors="ignore")

<<<<<<< HEAD
        return df.rename(columns={"date": "Tweet Date", "tweet": "Tweet Content", "close": "Close"})

    def _load_prebit_dir(self) -> pd.DataFrame:
        """Load the *directory* layout shipped on Kaggle (6 tweet CSVs + price)."""
=======
        return df.rename(
            columns={"date": "Tweet Date", "tweet": "Tweet Content", "close": "Close"}
        )

    def _load_prebit_dir(self) -> pd.DataFrame:
>>>>>>> f5ec556d
        dir_path = Path(self.prebit_dataset_dir)
        if not dir_path.exists():
            raise FileNotFoundError(dir_path)

<<<<<<< HEAD
        # ---- 1. Tweets ---------------------------------------------------
        tweet_csvs = sorted(dir_path.glob("combined_tweets_*_labeled.csv"))
        if not tweet_csvs:
            raise FileNotFoundError("No tweet CSVs matching 'combined_tweets_*_labeled.csv' found in " + str(dir_path))
=======
        tweet_csvs = sorted(dir_path.glob("combined_tweets_*_labeled.csv"))
        if not tweet_csvs:
            raise FileNotFoundError(
                "No tweet CSVs matching 'combined_tweets_*_labeled.csv' found in "
                + str(dir_path)
            )
>>>>>>> f5ec556d

        tweet_frames: List[pd.DataFrame] = []
        for csv in tweet_csvs:
            df = pd.read_csv(csv, parse_dates=["date"])
            required = {"date", "text_split"}
            if not required.issubset(df.columns):
                raise ValueError(f"{csv} is missing one of {required}")

            keep_cols = ["date", "text_split"]
            if self.include_labels:
                label_cols = _discover_label_cols(df.columns)
                keep_cols.extend(label_cols)
            tweet_frames.append(df[keep_cols])

        tweets = pd.concat(tweet_frames, ignore_index=True)
        tweets = tweets.rename(columns={"date": "Tweet Date", "text_split": "Tweet Content"})

<<<<<<< HEAD
        # ---- 2. Price ----------------------------------------------------
        price_path = dir_path / "price_label.csv"
        if not price_path.exists():
            # price file optional – we simply return tweets only
=======
        price_path = dir_path / "price_label.csv"
        if not price_path.exists():
>>>>>>> f5ec556d
            return tweets

        price_df = pd.read_csv(price_path, parse_dates=["date"])
        close_col = _find_close_col(price_df)

        price_keep = ["date", close_col]
        if self.include_labels:
            price_keep.extend(_discover_label_cols(price_df.columns))

        price_df = price_df[price_keep]
        price_df = price_df.rename(columns={"date": "Tweet Date", close_col: "Close"})

<<<<<<< HEAD
        # ---- 3. Merge ----------------------------------------------------
        # Many tweets → one price row per day ⇒ left join keeps all tweets.
        merged = tweets.merge(price_df, on="Tweet Date", how="left", suffixes=("", "_price"))
        return merged

    # ------------------------------------------------------------------
    # Aggregation helper
    # ------------------------------------------------------------------

    def _aggregate_per_day(self, df: pd.DataFrame) -> pd.DataFrame:
        """Collapse multiple tweets into a single record per date."""
        label_cols = _discover_label_cols(df.columns) if self.include_labels else []

        numeric_cols = df.select_dtypes("number").columns.difference(label_cols)
        string_cols = df.select_dtypes("object").columns.difference(["Tweet Content"])
=======
        merged = tweets.merge(price_df, on="Tweet Date", how="left", suffixes=("", "_price"))
        return merged

    def _aggregate_per_day(self, df: pd.DataFrame) -> pd.DataFrame:
        label_cols = _discover_label_cols(df.columns) if self.include_labels else []
        numeric_cols = df.select_dtypes("number").columns.difference(label_cols)
>>>>>>> f5ec556d

        def _agg_fn(series: pd.Series):
            if series.name in label_cols:
                return self.label_reducer(series)
            if series.name in numeric_cols:
                return series.mean()
            if series.name == "Tweet Content":
                return " \n".join(series.astype(str))
<<<<<<< HEAD
            # fallback
=======
>>>>>>> f5ec556d
            return series.iloc[0]

        grouped = df.groupby("Tweet Date", as_index=False).agg(_agg_fn)
        return grouped<|MERGE_RESOLUTION|>--- conflicted
+++ resolved
@@ -1,58 +1,5 @@
-<<<<<<< HEAD
-"""dataset_loader.py
+## dataset_loader.py
 
-Enhanced dataset loader to handle the PreBit Bitcoin multimodal dataset
-distributed on Kaggle (https://www.kaggle.com/datasets/zyz5557585/prebit-multimodal-dataset-for-bitcoin-price).
-
-Key improvements over the previous version:
-
-1. **Directory‑based loading** – Seamlessly loads yearly tweet CSVs that follow
-   the pattern `combined_tweets_<YEAR>_labeled.csv` *and* the accompanying
-   `price_label.csv`.
-2. **Automatic label discovery** – Keeps *all* `label_*` columns and merges the
-   tweet‑level labels with the price labels (suffixing clashes where needed).
-3. **Config‑driven** – No hard‑coded paths.  Use `config.yaml → data →
-   prebit_dataset_dir` (preferred) or set `prebit_dataset_path` for the single‑csv
-   variant.
-4. **Flexible aggregation** – Allows the caller to keep the raw many‑tweets‑per‑day
-   format **or** aggregate to a single row per date with a custom reducer.
-5. **Robustness** –  Clear validation of required columns and helpful error
-   messages.
-
-Example `config.yaml` snippet:
-
-```yaml
-# config.yaml
- data:
-   prebit_dataset_dir: "/Users/hakeemshindy/Downloads/archive"
-   preprocessing_steps:
-     text_normalization: true
-     remove_urls: true
- market_labeling:
-   strategy: "TBL"
-``` 
-
-Usage:
-
-```python
-from dataset_loader import DatasetLoader
-
-d loader = DatasetLoader("config.yaml")
-# Keep raw tweets
-raw = loader.load_dataset()
-
-# One‑row‑per‑day aggregation and simple majority vote on labels
-agg = loader.load_dataset(aggregate=True)
-```
-"""
-
-from __future__ import annotations
-
-=======
-from __future__ import annotations
-
->>>>>>> f5ec556d
-import glob
 import os
 from pathlib import Path
 from typing import Callable, Iterable, List, Optional
@@ -60,192 +7,98 @@
 import pandas as pd
 import yaml
 
-<<<<<<< HEAD
-# ---------------------------------------------------------------------------
-# Helper utilities
-# ---------------------------------------------------------------------------
-=======
->>>>>>> f5ec556d
+class DatasetLoader:
+    def __init__(self, config_path: str = 'config.yaml'):
+        # Load configuration file
+        with open(config_path, 'r') as file:
+            self.config = yaml.safe_load(file)
+        
+        # Extract paths from configuration. The repository can either use the
+        # original split between events and tweets or the combined PreBit
+        # dataset.  ``prebit_dataset_path`` takes precedence if provided. If the
+        # dataset is split across multiple CSVs provide ``prebit_dataset_dir``.
+        self.prebit_dataset_path = self.config['data'].get('prebit_dataset_path')
+        self.prebit_dataset_dir = self.config['data'].get('prebit_dataset_dir')
+        self.bitcoin_events_path = self.config['data'].get(
+            'bitcoin_events_path', 'path/to/bitcoin_historical_events.csv')
+        self.tweets_data_path = self.config['data'].get(
+            'tweets_data_path', 'path/to/tweet_data.csv')
+        self.output_data_path = self.config['data'].get(
+            'output_data_path', 'path/to/output')
 
-def _find_close_col(df: pd.DataFrame) -> str:
-    """Return the name of the column that stores the daily *close* price."""
-    for candidate in ("Close_x", "close", "Close"):
-        if candidate in df.columns:
-            return candidate
-<<<<<<< HEAD
-    raise ValueError("Could not identify close price column (expected one of Close_x/close/Close)")
-
-
-def _discover_label_cols(cols: Iterable[str]) -> List[str]:
-    """Return all column names that start with the Kaggle ‑style label prefix."""
-    return [c for c in cols if c.startswith("label_")]
-
-
-# ---------------------------------------------------------------------------
-# Main loader
-# ---------------------------------------------------------------------------
-
-class DatasetLoader:
-    """Load PreBit multimodal dataset (tweets + price + labels).
-
-    Parameters
-    ----------
-    config_path : str, default ``"config.yaml"``
-        Path to a YAML config file containing at least the **data** section.
-    include_labels : bool, default ``True``
-        If *False*, drop the ``label_*`` columns entirely.
-    label_reducer : Optional[Callable[[pd.Series], float|int|str]]
-        If ``aggregate`` (see :py:meth:`load_dataset`) is ``True`` *and*
-        ``include_labels`` is ``True``, this reducer is applied to every label
-        column to go from many tweets per day → a single value per day.  By
-        default a simple *mode* is used (majority vote).
-    """
-
-    def __init__(
-        self,
-        config_path: str = "/Users/hakeemshindy/Desktop/CryptoSentiment/CryptoSentiment_repo/config.yaml",
-=======
-    raise ValueError(
-        "Could not identify close price column (expected one of Close_x/close/Close)"
-    )
-
-
-def _discover_label_cols(cols: Iterable[str]) -> List[str]:
-    """Return all column names that start with the Kaggle-style label prefix."""
-    return [c for c in cols if c.startswith("label_")]
-
-
-class DatasetLoader:
-    """Load PreBit multimodal dataset (tweets + price + labels)."""
-
-    def __init__(
-        self,
-        config_path: str = "config.yaml",
->>>>>>> f5ec556d
-        *,
-        include_labels: bool = True,
-        label_reducer: Optional[Callable[[pd.Series], float | int | str]] = None,
-    ) -> None:
-        self.include_labels = include_labels
-<<<<<<< HEAD
-        self.label_reducer = label_reducer or (lambda s: s.mode().iat[0] if not s.mode().empty else s.iloc[0])
-
-        # ------------------------------------------------------------------
-        # Read configuration
-        # ------------------------------------------------------------------
-=======
-        self.label_reducer = label_reducer or (
-            lambda s: s.mode().iat[0] if not s.mode().empty else s.iloc[0]
-        )
-
->>>>>>> f5ec556d
-        with open(config_path, "r") as f:
-            cfg = yaml.safe_load(f)
-
-        data_cfg = cfg.get("data", {})
-        self.prebit_dataset_path: Optional[str] = data_cfg.get("prebit_dataset_path")
-        self.prebit_dataset_dir: Optional[str] = data_cfg.get("prebit_dataset_dir")
-
-        if not (self.prebit_dataset_path or self.prebit_dataset_dir):
-            raise ValueError(
-<<<<<<< HEAD
-                "Specify either 'prebit_dataset_path' (single‑CSV) or 'prebit_dataset_dir' (directory) in config.yaml → data"
-            )
-
-    # ------------------------------------------------------------------
-    # Public API
-    # ------------------------------------------------------------------
-
-    def load_dataset(self, *, aggregate: bool = False) -> pd.DataFrame:
-        """Load tweets (+ price) with optional per‑day aggregation.
-
-        Parameters
-        ----------
-        aggregate : bool, default ``False``
-            If *True*, collapse multiple tweets on the same date into a single
-            row.  Numerical columns are *mean*‑aggregated, string columns are
-            concatenated with ``" \n"`` separators, and label columns use
-            :pyattr:`label_reducer`.
-        """
-=======
-                "Specify either 'prebit_dataset_path' (single-CSV) or 'prebit_dataset_dir' (directory) in config.yaml → data"
-            )
-
-    def load_dataset(self, *, aggregate: bool = False) -> pd.DataFrame:
-        """Load tweets (+ price) with optional per-day aggregation."""
->>>>>>> f5ec556d
+        # Validate paths. If a PreBit dataset path or directory is provided,
+        # skip the individual event/tweet checks.
         if self.prebit_dataset_path:
             df = self._load_single_prebit()
         else:
-            df = self._load_prebit_dir()
+            if not os.path.exists(self.bitcoin_events_path):
+                raise FileNotFoundError(
+                    f"Bitcoin events file not found at path: {self.bitcoin_events_path}")
 
-        if aggregate:
-            df = self._aggregate_per_day(df)
-<<<<<<< HEAD
+            if not os.path.exists(self.tweets_data_path):
+                raise FileNotFoundError(
+                    f"Tweets data file not found at path: {self.tweets_data_path}")
 
-        return df
+    def load_event_data(self) -> pd.DataFrame:
+        """Load Bitcoin historical events data"""
+        try:
+            # Load data using pandas
+            event_data = pd.read_csv(self.bitcoin_events_path, parse_dates=['Event Date'])
+            # Ensure necessary columns are present
+            if 'Event Date' not in event_data.columns or 'Event Description' not in event_data.columns:
+                raise ValueError("Required columns missing from the Bitcoin events data.")
+            
+            # Return the loaded dataframe
+            return event_data
+        except Exception as e:
+            raise RuntimeError(f"Failed to load Bitcoin historical events data: {e}")
 
-    # ------------------------------------------------------------------
-    # Internal helpers
-    # ------------------------------------------------------------------
+    def load_tweet_data(self) -> pd.DataFrame:
+        """Load Tweets data"""
+        try:
+            # Load data using pandas
+            tweet_data = pd.read_csv(self.tweets_data_path, parse_dates=['Tweet Date'])
+            # Basic check for minimum expected columns
+            if 'Tweet Date' not in tweet_data.columns or 'Tweet Content' not in tweet_data.columns:
+                raise ValueError("Required columns missing from the Tweets data.")
+            
+            # Return the loaded dataframe
+            return tweet_data
+        except Exception as e:
+            raise RuntimeError(f"Failed to load Tweets data: {e}")
+
+    def load_prebit_data(self) -> pd.DataFrame:
+        """Load the PreBit multimodal dataset."""
+        if self.prebit_dataset_path:
+            return self._load_single_prebit()
+        if self.prebit_dataset_dir:
+            return self._load_split_prebit()
+        raise RuntimeError("PreBit dataset information not provided in config")
 
     def _load_single_prebit(self) -> pd.DataFrame:
-        """Load the (older) *single‑CSV* version of the PreBit dataset."""
-=======
-        return df
+        """Load a single CSV version of the PreBit dataset."""
+        try:
+            data = pd.read_csv(self.prebit_dataset_path, parse_dates=['date'])
+            required = {'date', 'tweet', 'close'}
+            if not required.issubset(set(data.columns)):
+                raise ValueError(
+                    "PreBit dataset must contain columns: 'date', 'tweet', 'close'")
+            data = data.rename(columns={
+                'date': 'Tweet Date',
+                'tweet': 'Tweet Content',
+                'close': 'Close'
+            })
+            return data
+        except Exception as e:
+            raise RuntimeError(f"Failed to load PreBit dataset: {e}")
 
-    def _load_single_prebit(self) -> pd.DataFrame:
->>>>>>> f5ec556d
-        csv_path = Path(self.prebit_dataset_path)
-        if not csv_path.exists():
-            raise FileNotFoundError(csv_path)
+    def _load_split_prebit(self) -> pd.DataFrame:
+        """Load the PreBit dataset when tweets and prices are stored separately."""
+        import glob
 
-<<<<<<< HEAD
-        df = pd.read_csv(csv_path, parse_dates=["date"])  # assumed column names
-        required = {"date", "tweet", "close"}
-        if not required.issubset(df.columns):
-            raise ValueError(
-                f"Expected at least columns {required}, got {set(df.columns)}"
-            )
-=======
-        df = pd.read_csv(csv_path, parse_dates=["date"])
-        required = {"date", "tweet", "close"}
-        if not required.issubset(df.columns):
-            raise ValueError(f"Expected at least columns {required}, got {set(df.columns)}")
->>>>>>> f5ec556d
-
-        if not self.include_labels:
-            df = df.drop(columns=_discover_label_cols(df.columns), errors="ignore")
-
-<<<<<<< HEAD
-        return df.rename(columns={"date": "Tweet Date", "tweet": "Tweet Content", "close": "Close"})
-
-    def _load_prebit_dir(self) -> pd.DataFrame:
-        """Load the *directory* layout shipped on Kaggle (6 tweet CSVs + price)."""
-=======
-        return df.rename(
-            columns={"date": "Tweet Date", "tweet": "Tweet Content", "close": "Close"}
-        )
-
-    def _load_prebit_dir(self) -> pd.DataFrame:
->>>>>>> f5ec556d
-        dir_path = Path(self.prebit_dataset_dir)
-        if not dir_path.exists():
-            raise FileNotFoundError(dir_path)
-
-<<<<<<< HEAD
-        # ---- 1. Tweets ---------------------------------------------------
-        tweet_csvs = sorted(dir_path.glob("combined_tweets_*_labeled.csv"))
-        if not tweet_csvs:
-            raise FileNotFoundError("No tweet CSVs matching 'combined_tweets_*_labeled.csv' found in " + str(dir_path))
-=======
-        tweet_csvs = sorted(dir_path.glob("combined_tweets_*_labeled.csv"))
-        if not tweet_csvs:
-            raise FileNotFoundError(
-                "No tweet CSVs matching 'combined_tweets_*_labeled.csv' found in "
-                + str(dir_path)
-            )
->>>>>>> f5ec556d
+        tweet_files = sorted(glob.glob(os.path.join(self.prebit_dataset_dir, 'combined_tweets_*_labeled.csv')))
+        if not tweet_files:
+            raise FileNotFoundError('No tweet CSV files found in the PreBit dataset directory')
 
         tweet_frames: List[pd.DataFrame] = []
         for csv in tweet_csvs:
@@ -261,66 +114,15 @@
             tweet_frames.append(df[keep_cols])
 
         tweets = pd.concat(tweet_frames, ignore_index=True)
-        tweets = tweets.rename(columns={"date": "Tweet Date", "text_split": "Tweet Content"})
 
-<<<<<<< HEAD
-        # ---- 2. Price ----------------------------------------------------
-        price_path = dir_path / "price_label.csv"
-        if not price_path.exists():
-            # price file optional – we simply return tweets only
-=======
-        price_path = dir_path / "price_label.csv"
-        if not price_path.exists():
->>>>>>> f5ec556d
-            return tweets
+        price_path = os.path.join(self.prebit_dataset_dir, 'price_label.csv')
+        if os.path.exists(price_path):
+            price_df = pd.read_csv(price_path, parse_dates=['date'])
+            close_col = 'Close_x' if 'Close_x' in price_df.columns else 'close'
+            price_df = price_df.rename(columns={'date': 'Tweet Date', close_col: 'Close'})
+            price_df = price_df[['Tweet Date', 'Close']]
+            data = tweets.merge(price_df, on='Tweet Date', how='left')
+        else:
+            data = tweets
 
-        price_df = pd.read_csv(price_path, parse_dates=["date"])
-        close_col = _find_close_col(price_df)
-
-        price_keep = ["date", close_col]
-        if self.include_labels:
-            price_keep.extend(_discover_label_cols(price_df.columns))
-
-        price_df = price_df[price_keep]
-        price_df = price_df.rename(columns={"date": "Tweet Date", close_col: "Close"})
-
-<<<<<<< HEAD
-        # ---- 3. Merge ----------------------------------------------------
-        # Many tweets → one price row per day ⇒ left join keeps all tweets.
-        merged = tweets.merge(price_df, on="Tweet Date", how="left", suffixes=("", "_price"))
-        return merged
-
-    # ------------------------------------------------------------------
-    # Aggregation helper
-    # ------------------------------------------------------------------
-
-    def _aggregate_per_day(self, df: pd.DataFrame) -> pd.DataFrame:
-        """Collapse multiple tweets into a single record per date."""
-        label_cols = _discover_label_cols(df.columns) if self.include_labels else []
-
-        numeric_cols = df.select_dtypes("number").columns.difference(label_cols)
-        string_cols = df.select_dtypes("object").columns.difference(["Tweet Content"])
-=======
-        merged = tweets.merge(price_df, on="Tweet Date", how="left", suffixes=("", "_price"))
-        return merged
-
-    def _aggregate_per_day(self, df: pd.DataFrame) -> pd.DataFrame:
-        label_cols = _discover_label_cols(df.columns) if self.include_labels else []
-        numeric_cols = df.select_dtypes("number").columns.difference(label_cols)
->>>>>>> f5ec556d
-
-        def _agg_fn(series: pd.Series):
-            if series.name in label_cols:
-                return self.label_reducer(series)
-            if series.name in numeric_cols:
-                return series.mean()
-            if series.name == "Tweet Content":
-                return " \n".join(series.astype(str))
-<<<<<<< HEAD
-            # fallback
-=======
->>>>>>> f5ec556d
-            return series.iloc[0]
-
-        grouped = df.groupby("Tweet Date", as_index=False).agg(_agg_fn)
-        return grouped+        return data